#!/usr/bin/env python3
"""
Tests for the OpenAPI Extractor module.
"""

import json
import logging
import sys
from pathlib import Path

import pytest

from arazzo_runner.extractor.openapi_extractor import (
    _extract_media_type_schema,
    _limit_dict_depth,
    _resolve_schema_refs,
    extract_operation_io,
    resolve_schema,
)

# Configure specific logger for the extractor module for debug output
extractor_logger = logging.getLogger("arazzo_runner.extractor.openapi_extractor")
extractor_logger.setLevel(logging.DEBUG)
# Ensure handler exists to output to stderr
if not extractor_logger.hasHandlers():
    handler = logging.StreamHandler(sys.stderr)
    formatter = logging.Formatter("%(levelname)s:%(name)s:%(message)s")
    handler.setFormatter(formatter)
    extractor_logger.addHandler(handler)

# Example spec from task.md (simplified slightly for testing focus)
TEST_SPEC = {
    "openapi": "3.0.0",
    "info": {"title": "Test API", "version": "1.0.0"},
    "servers": [{"url": "http://test.com/api"}],
    "paths": {
        "/orders": {
            "post": {
                "summary": "Create a new order",
                "operationId": "createOrder",
                "parameters": [
                    {
                        "name": "X-Request-ID",
                        "in": "header",
                        "required": False,
                        "description": "Request identifier for tracing",
                        "schema": {"type": "string", "format": "uuid"},
                    }
                ],
                "requestBody": {"$ref": "#/components/requestBodies/OrderRequest"},
                "responses": {
                    "201": {"$ref": "#/components/responses/OrderCreated"},
                    "400": {"description": "Invalid input"},
                },
                "security": [
                    {"apiKeyAuth": []},
                    {"oauth2_def": ["write:orders"]},
                    {"basicAuth": [], "petstore_auth": ["read:pets", "write:pets"]},
                ],
            }
        }
    },
    "components": {
        "schemas": {
            "Order": {
                "type": "object",
                "properties": {
                    "id": {"type": "string", "format": "uuid"},
                    "items": {"type": "array", "items": {"$ref": "#/components/schemas/OrderItem"}},
                    "status": {"type": "string", "enum": ["pending", "shipped", "delivered"]},
                },
                "required": ["items"],
            },
            "OrderInput": {
                "type": "object",
                "properties": {
                    "items": {"type": "array", "items": {"$ref": "#/components/schemas/OrderItem"}},
                    "customer_notes": {
                        "type": "string",
                        "description": "Additional notes from the customer",
                    },
                },
            },
            "OrderItem": {
                "type": "object",
                "properties": {
                    "id": {"type": "string", "format": "uuid"},
                    "product_id": {"type": "string"},
                    "quantity": {"type": "integer"},
                },
                "required": ["product_id", "quantity"],
            },
        },
        "requestBodies": {
            "OrderRequest": {
                "description": "Order details",
                "required": True,
                "content": {
                    "application/json": {"schema": {"$ref": "#/components/schemas/OrderInput"}}
                },
            }
        },
        "responses": {
            "OrderCreated": {
                "description": "Order created successfully",
                "content": {"application/json": {"schema": {"$ref": "#/components/schemas/Order"}}},
            }
        },
        "securitySchemes": {
            "oauth2_def": {
                "type": "oauth2",
                "flows": {
                    "clientCredentials": {
                        "tokenUrl": "http://test.com/oauth/token",
                        "scopes": {
                            "write:orders": "modify orders in your account",
                            "read:orders": "read your orders",
                        },
                    }
                },
            },
            "apiKeyAuth": {"type": "apiKey", "in": "header", "name": "X-API-KEY"},
            "basicAuth": {"type": "http", "scheme": "basic"},
            "petstore_auth": {
                "type": "oauth2",
                "flows": {
                    "implicit": {
                        "authorizationUrl": "http://example.org/api/oauth/dialog",
                        "scopes": {
                            "write:pets": "modify pets in your account",
                            "read:pets": "read your pets",
                        },
                    }
                },
            },
        },
    },
}


def test_extract_order_post_details():
    """
    Tests extracting details for the POST /orders operation.
    """
    extracted = extract_operation_io(TEST_SPEC, "/orders", "post")

    # --- Assert Inputs (OpenAPI object structure) ---
    assert "inputs" in extracted
    assert isinstance(extracted["inputs"], dict)
    assert extracted["inputs"].get("type") == "object"
    assert "properties" in extracted["inputs"]
    assert isinstance(extracted["inputs"]["properties"], dict)

    input_properties = extracted["inputs"]["properties"]

    # Check non-body parameter (simplified schema within properties)
    assert "X-Request-ID" in input_properties
    # Check type, description, and schema. Required status is in the top-level list.
    expected_param_details = {
        "type": "string",
        "description": "Request identifier for tracing",
        "schema": {"type": "string", "format": "uuid"},
    }
    assert input_properties["X-Request-ID"] == expected_param_details
    # Check that it's NOT required in the top-level list
    assert "X-Request-ID" not in extracted["inputs"].get("required", [])

    # Check the flattened 'items' property from the body
    assert "items" in input_properties
    # Manually construct expected resolved items schema
    expected_items_schema = {
        "type": "array",
        "items": {
            "type": "object",
            "properties": {
                "id": {"type": "string", "format": "uuid"},
                "product_id": {"type": "string"},
                "quantity": {"type": "integer"},
            },
            "required": ["product_id", "quantity"],
        },
    }
    assert input_properties["items"] == expected_items_schema

    # Check the flattened 'customer_notes' property from the body
    assert "customer_notes" in input_properties
    assert input_properties["customer_notes"] == {
        "type": "string",
        "description": "Additional notes from the customer",
    }

    # Check required properties from the body are in the top-level required list
    # 'items' is NOT listed in the requestBody schema's top-level required list in TEST_SPEC
    assert "items" not in extracted["inputs"].get("required", [])
    # customer_notes was not required in the body schema
    assert "customer_notes" not in extracted["inputs"].get("required", [])

    # --- Assert Outputs (Full schema) ---
    assert "outputs" in extracted
    # Manually construct expected resolved Order schema
    expected_resolved_output_schema = {
        "type": "object",
        "properties": {
            "id": {"type": "string", "format": "uuid"},
            "items": {
                "type": "array",
                "items": {
                    "type": "object",
                    "properties": {
                        "id": {"type": "string", "format": "uuid"},
                        "product_id": {"type": "string"},
                        "quantity": {"type": "integer"},
                    },
                    "required": ["product_id", "quantity"],
                },
            },
            "status": {"type": "string", "enum": ["pending", "shipped", "delivered"]},
        },
        "required": ["items"],  # Add missing required field
    }
    assert extracted["outputs"] == expected_resolved_output_schema

    # --- Assert Security Requirements ---
    assert "security_requirements" in extracted
    expected_security_req = [
        {"apiKeyAuth": []},
        {"oauth2_def": ["write:orders"]},
        {"basicAuth": [], "petstore_auth": ["read:pets", "write:pets"]},
    ]
    assert extracted["security_requirements"] == expected_security_req

    # --- Assert No Other Top-Level Keys (like old 'parameters', 'request_body', 'responses') ---
    assert all(key in ["inputs", "outputs", "security_requirements"] for key in extracted.keys())


@pytest.mark.parametrize(
    "data, max_depth, expected",
    [
        # Basic dict limiting
        ({"a": {"b": {"c": 1}}}, 0, "object"),
        (
            {"a": {"b": {"c": 1, "type": "nested_object"}}},
            0,
            "object",
        ),  # Corrected expectation for max_depth=0
        ({"a": {"b": {"c": 1}}}, 1, {"a": "object"}),
        ({"a": {"b": {"c": 1}}}, 2, {"a": {"b": "object"}}),
        ({"a": {"b": {"c": 1}}}, 3, {"a": {"b": {"c": 1}}}),
        ({"a": {"b": {"c": 1}}}, 4, {"a": {"b": {"c": 1}}}),  # Depth greater than actual
        # Basic list limiting
        ([[["a"]]], 0, "array"),
        ([[["a"]]], 1, ["array"]),
        ([[["a"]]], 2, [["array"]]),
        ([[["a"]]], 3, [[["a"]]]),
        ([[["a"]]], 4, [[["a"]]]),
        # Mixed dict/list limiting
        ({"a": [1, {"b": [2, 3]}]}, 0, "object"),
        ({"a": [1, {"b": [2, 3]}]}, 1, {"a": "array"}),
        ({"a": [1, {"b": [2, 3]}]}, 2, {"a": [1, "object"]}),
        ({"a": [1, {"b": [2, 3]}]}, 3, {"a": [1, {"b": "array"}]}),
        ({"a": [1, {"b": [2, 3]}]}, 4, {"a": [1, {"b": [2, 3]}]}),
        # Other types
        ("string", 1, "string"),
        (123, 1, 123),
        (True, 1, True),
        (None, 1, None),
        ({}, 1, {}),  # Empty dict
        ([], 1, []),  # Empty list
    ],
)
def test_limit_dict_depth(data, max_depth, expected):
    """Tests the _limit_dict_depth function with various inputs and depths."""
    result = _limit_dict_depth(data, max_depth)
    assert result == expected


def test_extracts_implicit_url_param():
    """
    If a path parameter is present in the URL but not declared in the spec, it should still be extracted as required.
    """
    spec = {
        "openapi": "3.0.0",
        "info": {"title": "Minimal API", "version": "1.0.0"},
        "servers": [{"url": "http://test.com/api"}],
        "paths": {
            "/widgets/{widget_id}": {
                "get": {"summary": "Get widget by ID", "responses": {"200": {"description": "ok"}}}
            }
        },
    }
    result = extract_operation_io(spec, "/widgets/{widget_id}", "get")
    props = result["inputs"]["properties"]
    assert "widget_id" in props
    # Path params derived from URL are always required
    assert "widget_id" in result["inputs"].get("required", [])
    # Check the type (defaults to string if not specified)
    assert props["widget_id"] == {"type": "string", "schema": {"type": "string"}}


def test_extracts_explicit_url_param():
    """
    If a path parameter is specified in both the URL and the spec, it should be extracted as required and match the declared type.
    """
    spec = {
        "openapi": "3.0.0",
        "info": {"title": "Minimal API", "version": "1.0.0"},
        "servers": [{"url": "http://test.com/api"}],
        "paths": {
            "/gadgets/{gadget_id}": {
                "get": {
                    "summary": "Get gadget by ID",
                    "parameters": [
                        {
                            "name": "gadget_id",
                            "in": "path",
                            "required": True,
                            "schema": {"type": "integer"},
                        }
                    ],
                    "responses": {"200": {"description": "ok"}},
                }
            }
        },
    }
    result = extract_operation_io(spec, "/gadgets/{gadget_id}", "get")
    props = result["inputs"]["properties"]
    assert "gadget_id" in props
    # Path params are always required
    assert "gadget_id" in result["inputs"].get("required", [])
    # Check the type matches the spec
    assert props["gadget_id"] == {"type": "integer", "schema": {"type": "integer"}}


def test_extract_operation_io_depth_limits():
    """
    extract_operation_io should respect input_max_depth and output_max_depth for truncating schema depth.
    """
    spec = {
        "openapi": "3.0.0",
        "info": {"title": "DepthTest API", "version": "1.0.0"},
        "servers": [{"url": "http://test.com/api"}],
        "paths": {
            "/foo/{bar}": {
                "post": {
                    "parameters": [
                        {
                            "name": "bar",
                            "in": "path",
                            "required": True,
                            "schema": {"type": "string"},
                        }
                    ],
                    "requestBody": {
                        "content": {
                            "application/json": {
                                "schema": {
                                    "type": "object",
                                    "properties": {
                                        "deep": {
                                            "type": "object",
                                            "properties": {
                                                "deeper": {
                                                    "type": "object",
                                                    "properties": {"val": {"type": "string"}},
                                                }
                                            },
                                        }
                                    },
                                }
                            }
                        }
                    },
                    "responses": {
                        "200": {
                            "description": "ok",
                            "content": {
                                "application/json": {
                                    "schema": {
                                        "type": "object",
                                        "properties": {
                                            "arr": {
                                                "type": "array",
                                                "items": {
                                                    "type": "object",
                                                    "properties": {"x": {"type": "integer"}},
                                                },
                                            }
                                        },
                                    }
                                }
                            },
                        }
                    },
                }
            }
        },
    }
    # Limit input to 2 levels, output to 1 level
    result = extract_operation_io(spec, "/foo/{bar}", "post", input_max_depth=2, output_max_depth=1)

    # --- Check Input Depth Limit (input_max_depth=2) ---
    assert "inputs" in result
    assert result["inputs"].get("type") == "object"
    input_props = result["inputs"].get("properties", {})

    # Path parameter 'bar' should exist and its value truncated
    assert "bar" in input_props
    # At depth=2, _limit_dict_depth returns the type string for the primitive schema
    assert input_props["bar"] == "string"

    # Body property 'deep' should be flattened and its value truncated
    assert "deep" in input_props
    # At depth=2, _limit_dict_depth returns the type of the nested object
    assert input_props["deep"] == "object"

    # Check required fields
    assert result["inputs"].get("required") == ["bar"]

    # --- Check Output Depth Limit (output_max_depth=1) ---
    assert "outputs" in result
    output_schema = result["outputs"]
    assert output_schema.get("type") == "object"
    # At depth=1, _limit_dict_depth truncates the 'properties' dict to its type
    assert output_schema.get("properties") == "object"


def test_no_params_or_body():
    """
    If an operation has no parameters or body, extract_operation_io should return an empty inputs dict.
    """
    spec = {
        "openapi": "3.0.0",
        "info": {"title": "Minimal API", "version": "1.0.0"},
        "servers": [{"url": "http://test.com/api"}],
        "paths": {
            "/widgets": {
                "get": {"summary": "Get widgets", "responses": {"200": {"description": "ok"}}}
            }
        },
    }
    result = extract_operation_io(spec, "/widgets", "get")
    assert "inputs" in result
    assert result["inputs"] == {"type": "object", "properties": {}, "required": []}


def test_resolve_schema_refs_circular_dependency():
    """Tests that _resolve_schema_refs handles circular dependencies gracefully."""
    circular_spec = {
        "components": {
            "schemas": {
                "SelfReferential": {
                    "type": "object",
                    "properties": {
                        "name": {"type": "string"},
                        "child": {"$ref": "#/components/schemas/SelfReferential"},
                    },
                },
                "IndirectA": {
                    "type": "object",
                    "properties": {"link_to_b": {"$ref": "#/components/schemas/IndirectB"}},
                },
                "IndirectB": {
                    "type": "object",
                    "properties": {"link_to_a": {"$ref": "#/components/schemas/IndirectA"}},
                },
            }
        }
    }

    schema_to_resolve_direct = {"$ref": "#/components/schemas/SelfReferential"}
    schema_to_resolve_indirect = {"$ref": "#/components/schemas/IndirectA"}

    # Test direct circular reference
    resolved_direct = _resolve_schema_refs(schema_to_resolve_direct, circular_spec)
    # Expect the recursion to stop and return the $ref at the point of circularity.
    # The 'SelfReferential' schema's 'child' property should still be a $ref to itself.
    assert isinstance(resolved_direct, dict), "Resolved direct schema should be a dict"
    assert resolved_direct.get("type") == "object"
    assert "properties" in resolved_direct
    child_prop = resolved_direct.get("properties", {}).get("child")
    assert isinstance(child_prop, dict), "Child property should be a dict"
    assert (
        child_prop.get("$ref") == "#/components/schemas/SelfReferential"
    ), "Direct circular $ref was not preserved as expected"

    resolved_indirect = _resolve_schema_refs(schema_to_resolve_indirect, circular_spec)
    # Expect the recursion to stop when IndirectB tries to resolve IndirectA again.
    # So, IndirectA -> IndirectB -> $ref to IndirectA
    assert isinstance(
        resolved_indirect, dict
    ), "Resolved indirect schema (IndirectA) should be a dict"
    assert resolved_indirect.get("type") == "object"
    link_to_b_prop = resolved_indirect.get("properties", {}).get("link_to_b")
    assert isinstance(link_to_b_prop, dict), "link_to_b property (IndirectB) should be a dict"
    assert link_to_b_prop.get("type") == "object"
    link_to_a_prop = link_to_b_prop.get("properties", {}).get("link_to_a")
    assert isinstance(link_to_a_prop, dict), "link_to_a property should be a dict"
    assert (
        link_to_a_prop.get("$ref") == "#/components/schemas/IndirectA"
    ), "Indirect circular $ref was not preserved as expected"


def test_resolve_schema_refs_complex_circular_dependency():
    """Tests that _resolve_schema_refs handles complex circular dependencies gracefully."""
    circular_spec = {
        "components": {
            "schemas": {
                # Direct self-reference via array items and allOf
                "SelfReferential": {
                    "type": "object",
                    "description": "base desc",
                    "properties": {
                        "name": {"type": "string"},
                        "children": {
                            "type": "array",
                            "items": {"$ref": "#/components/schemas/SelfReferential"},
                        },
                    },
                    # include an allOf that references itself to ensure we break cycles within combinators
                    "allOf": [
                        {"$ref": "#/components/schemas/SelfReferential"},
                        {"properties": {"tag": {"type": "string"}}},
                    ],
                },
                # Indirect cycle with sibling overrides and an allOf on B
                "IndirectA": {
                    "type": "object",
                    "properties": {
                        "link_to_b": {"$ref": "#/components/schemas/IndirectB"},
                        "meta": {"type": "object"},
                    },
                },
                "IndirectB": {
                    "type": "object",
                    "properties": {"link_to_a": {"$ref": "#/components/schemas/IndirectA"}},
                    "allOf": [{"properties": {"extra": {"type": "string"}}}],
                },
                # Diamond/cross cycles through oneOf
                "DiamondA": {
                    "type": "object",
                    "properties": {
                        "next": {
                            "oneOf": [
                                {"$ref": "#/components/schemas/DiamondB"},
                                {"$ref": "#/components/schemas/DiamondC"},
                            ]
                        }
                    },
                },
                "DiamondB": {
                    "type": "object",
                    "properties": {"back": {"$ref": "#/components/schemas/DiamondA"}},
                },
                "DiamondC": {
                    "type": "object",
                    "properties": {"back": {"$ref": "#/components/schemas/DiamondA"}},
                },
            }
        }
    }

    schema_self = {"$ref": "#/components/schemas/SelfReferential"}
    schema_indirect = {"$ref": "#/components/schemas/IndirectA"}
    schema_diamond = {"$ref": "#/components/schemas/DiamondA"}

    # Direct self-reference through array items and allOf
    resolved_self = resolve_schema(schema_self, circular_spec)
    assert isinstance(resolved_self, dict)
    assert resolved_self.get("type") == "object"
    # children is an array and items keeps $ref to SelfReferential (cycle preserved)
    children = resolved_self.get("properties", {}).get("children")
    assert isinstance(children, dict) and children.get("type") == "array"
    assert isinstance(children.get("items"), dict)
    assert children.get("items").get("$ref") == "#/components/schemas/SelfReferential"
    # allOf should be merged and removed, with circular references merged as siblings
    assert "allOf" not in resolved_self, "allOf should be merged and removed"

    # Check that circular reference is preserved as a sibling (consistent with regular $ref handling)
    assert "$ref" in resolved_self, "Circular reference should be preserved as sibling"
    assert resolved_self["$ref"] == "#/components/schemas/SelfReferential"

    # Check that properties from non-circular allOf items are merged
    assert "tag" in resolved_self.get(
        "properties", {}
    ), "Tag property from allOf should be merged into main properties"
    assert resolved_self["properties"]["tag"]["type"] == "string"

    # Indirect cycle with allOf on B
    resolved_indirect = resolve_schema(schema_indirect, circular_spec)
    assert isinstance(resolved_indirect, dict)
    assert resolved_indirect.get("type") == "object"
    link_to_b = resolved_indirect.get("properties", {}).get("link_to_b")
    assert isinstance(link_to_b, dict) and link_to_b.get("type") == "object"
    # B should still reference A under link_to_a, preserving the cycle
    link_to_a = link_to_b.get("properties", {}).get("link_to_a")
    assert isinstance(link_to_a, dict)
    assert link_to_a.get("$ref") == "#/components/schemas/IndirectA"
    # allOf on B should be merged and the extra property should be in the main properties
    assert "allOf" not in link_to_b, "allOf should be merged and removed"
    b_properties = link_to_b.get("properties", {})
    assert "extra" in b_properties, "Extra property from allOf should be merged into properties"
    assert b_properties["extra"]["type"] == "string"

    # Diamond cycle via oneOf
    resolved_diamond = resolve_schema(schema_diamond, circular_spec)
    assert isinstance(resolved_diamond, dict)
    oneof = resolved_diamond.get("properties", {}).get("next", {}).get("oneOf")
    assert isinstance(oneof, list)

    # At least one branch should resolve to an object that points back to DiamondA via $ref somewhere
    def branch_points_back(branch: dict) -> bool:
        if not isinstance(branch, dict):
            return False
        # resolved branch may be dict with properties.back as $ref
        back = (
            branch.get("properties", {}).get("back")
            if isinstance(branch.get("properties"), dict)
            else None
        )
        return isinstance(back, dict) and back.get("$ref") == "#/components/schemas/DiamondA"

    assert any(
        branch_points_back(b)
        or (isinstance(b, dict) and b.get("$ref") == "#/components/schemas/DiamondB")
        for b in oneof
    )


<<<<<<< HEAD
def test_resolve_schema_refs_allof_merging():
    """Tests that _resolve_schema_refs properly merges allOf schemas."""
    spec = {
        "components": {
            "schemas": {
                "BaseSchema": {
                    "type": "object",
                    "properties": {"id": {"type": "string"}, "name": {"type": "string"}},
                    "required": ["id"],
                },
                "ExtendedSchema": {
                    "allOf": [
                        {"$ref": "#/components/schemas/BaseSchema"},
                        {
                            "type": "object",
                            "properties": {
                                "description": {"type": "string"},
                                "tags": {"type": "array", "items": {"type": "string"}},
                            },
                            "required": ["description"],
                        },
                    ]
                },
            }
        }
    }

    schema = {"$ref": "#/components/schemas/ExtendedSchema"}
    resolved = resolve_schema(schema, spec)

    # allOf should be merged and removed
    assert "allOf" not in resolved

    # Properties from both schemas should be merged
    properties = resolved.get("properties", {})
    assert "id" in properties
    assert "name" in properties
    assert "description" in properties
    assert "tags" in properties

    # Required fields should be merged
    required = resolved.get("required", [])
    assert "id" in required
    assert "description" in required


def test_resolve_schema_refs_allof_with_nested_refs():
    """Tests allOf merging with nested $ref within allOf items."""
    spec = {
        "components": {
            "schemas": {
                "NestedSchema": {
                    "type": "object",
                    "properties": {"nested_prop": {"type": "string"}},
                },
                "AllOfWithNestedRef": {
                    "allOf": [
                        {"type": "object", "properties": {"base_prop": {"type": "string"}}},
                        {
                            "type": "object",
                            "properties": {"nested": {"$ref": "#/components/schemas/NestedSchema"}},
                        },
                    ]
                },
            }
        }
    }

    schema = {"$ref": "#/components/schemas/AllOfWithNestedRef"}
    resolved = resolve_schema(schema, spec)

    # allOf should be merged and removed
    assert "allOf" not in resolved

    # Properties should be merged
    properties = resolved.get("properties", {})
    assert "base_prop" in properties
    assert "nested" in properties

    # Nested $ref should be resolved
    nested = properties.get("nested", {})
    assert isinstance(nested, dict)
    assert "nested_prop" in nested.get("properties", {})


def test_resolve_schema_refs_allof_in_request_body():
    """Tests allOf merging in request body schemas via extract_operation_io."""
    request_body_spec = {
        "openapi": "3.0.0",
        "info": {"title": "Test API", "version": "1.0.0"},
        "servers": [{"url": "http://test.com/api"}],
        "paths": {
            "/test": {
                "post": {
                    "requestBody": {
                        "required": True,
                        "content": {
                            "application/json": {
                                "schema": {
                                    "allOf": [
                                        {
                                            "type": "object",
                                            "properties": {"base_field": {"type": "string"}},
                                        },
                                        {
                                            "type": "object",
                                            "properties": {"extended_field": {"type": "integer"}},
                                        },
                                    ]
                                }
                            }
                        },
                    },
                    "responses": {"200": {"description": "OK"}},
                }
            }
        },
    }

    result = extract_operation_io(request_body_spec, "/test", "post")

    # Check that allOf was merged in the input schema
    input_schema = result.get("inputs", {})
    assert "allOf" not in input_schema

    # Check that properties from both allOf items were merged
    properties = input_schema.get("properties", {})
    assert "base_field" in properties
    assert "extended_field" in properties
    assert properties["base_field"]["type"] == "string"
    assert properties["extended_field"]["type"] == "integer"


def test_resolve_schema_refs_allof_with_deep_circular_ref():
    """Tests allOf merging where circular reference is deep in property structure."""
    spec = {
        "components": {
            "schemas": {
                "User": {
                    "type": "object",
                    "properties": {
                        "name": {"type": "string"},
                        "email": {"type": "string"},
                        "address": {
                            "type": "object",
                            "properties": {
                                "street": {"type": "string"},
                                "city": {"type": "string"},
                                "owner": {"$ref": "#/components/schemas/User"},  # Deep circular ref
                            },
                        },
                    },
                    "allOf": [
                        {
                            "type": "object",
                            "properties": {
                                "name": {"type": "string"},
                                "email": {"type": "string"},
                                "address": {
                                    "type": "object",
                                    "properties": {
                                        "street": {"type": "string"},
                                        "city": {"type": "string"},
                                        "owner": {
                                            "$ref": "#/components/schemas/User"
                                        },  # Deep circular ref
                                    },
                                },
                            },
                        },
                        {
                            "properties": {
                                "phone": {"type": "string"},
                                "age": {"type": "integer"},
                                "preferences": {
                                    "type": "object",
                                    "properties": {
                                        "theme": {"type": "string"},
                                        "notifications": {"type": "boolean"},
                                    },
                                },
                            }
                        },
                    ],
                }
            }
        }
    }

    schema = {"$ref": "#/components/schemas/User"}
    resolved = resolve_schema(schema, spec)

    # allOf should be merged and removed
    assert "allOf" not in resolved

    # Most properties should be merged at the top level
    properties = resolved.get("properties", {})
    assert "name" in properties
    assert "email" in properties
    assert "phone" in properties
    assert "age" in properties
    assert "address" in properties
    assert "preferences" in properties

    # Address should have its properties merged
    address = properties.get("address", {})
    assert isinstance(address, dict)
    address_props = address.get("properties", {})
    assert "street" in address_props
    assert "city" in address_props
    assert "owner" in address_props

    # The circular reference should be preserved deep in the structure
    owner = address_props.get("owner", {})
    assert owner == {"$ref": "#/components/schemas/User"}

    # Preferences should be fully merged
    preferences = properties.get("preferences", {})
    assert isinstance(preferences, dict)
    pref_props = preferences.get("properties", {})
    assert "theme" in pref_props
    assert "notifications" in pref_props

    # No top-level $ref should be added since the circular ref is nested
    assert "$ref" not in resolved


def test_resolve_schema_refs_oneof_behavior():
    """Tests that oneOf is preserved structurally and $refs within it are resolved."""
    spec = {
        "components": {
            "schemas": {
                "BaseSchema": {
                    "type": "object",
                    "properties": {"id": {"type": "string"}, "name": {"type": "string"}},
                },
                "ExtendedSchema": {
                    "type": "object",
                    "properties": {
                        "description": {"type": "string"},
                        "tags": {"type": "array", "items": {"type": "string"}},
                    },
                },
                "SchemaWithOneOf": {
                    "type": "object",
                    "properties": {
                        "type": {"type": "string"},
                        "data": {
                            "oneOf": [
                                {"$ref": "#/components/schemas/BaseSchema"},
                                {"$ref": "#/components/schemas/ExtendedSchema"},
                                {
                                    "type": "object",
                                    "properties": {
                                        "custom_field": {"type": "string"},
                                        "nested": {
                                            "oneOf": [
                                                {"$ref": "#/components/schemas/BaseSchema"},
                                                {
                                                    "type": "object",
                                                    "properties": {"other": {"type": "string"}},
                                                },
                                            ]
                                        },
                                    },
                                },
                            ]
                        },
                    },
                },
            }
        }
    }

    schema = {"$ref": "#/components/schemas/SchemaWithOneOf"}
    resolved = resolve_schema(schema, spec)

    # oneOf should be preserved structurally
    data_property = resolved.get("properties", {}).get("data", {})
    assert "oneOf" in data_property, "oneOf should be preserved"

    one_of = data_property["oneOf"]
    assert isinstance(one_of, list), "oneOf should be a list"
    assert len(one_of) == 3, "Should have 3 oneOf options"

    # First option: BaseSchema should be resolved
    first_option = one_of[0]
    assert isinstance(first_option, dict)
    assert "properties" in first_option
    assert "id" in first_option["properties"]
    assert "name" in first_option["properties"]
    assert "$ref" not in first_option, "BaseSchema $ref should be resolved"

    # Second option: ExtendedSchema should be resolved
    second_option = one_of[1]
    assert isinstance(second_option, dict)
    assert "properties" in second_option
    assert "description" in second_option["properties"]
    assert "tags" in second_option["properties"]
    assert "$ref" not in second_option, "ExtendedSchema $ref should be resolved"

    # Third option: Inline object with nested oneOf
    third_option = one_of[2]
    assert isinstance(third_option, dict)
    assert "custom_field" in third_option.get("properties", {})

    # Nested oneOf should also be preserved and resolved
    nested = third_option.get("properties", {}).get("nested", {})
    assert "oneOf" in nested, "Nested oneOf should be preserved"
    nested_one_of = nested["oneOf"]
    assert isinstance(nested_one_of, list)
    assert len(nested_one_of) == 2

    # First nested option should be resolved
    nested_first = nested_one_of[0]
    assert isinstance(nested_first, dict)
    assert "properties" in nested_first
    assert "id" in nested_first["properties"]
    assert "$ref" not in nested_first, "Nested BaseSchema $ref should be resolved"

    # Second nested option should be preserved as-is
    nested_second = nested_one_of[1]
    assert isinstance(nested_second, dict)
    assert "properties" in nested_second
    assert "other" in nested_second["properties"]


def test_merge_json_schemas_boolean_schemas():
    """Test that Boolean JSON Schemas (true/false) are handled correctly."""
    from arazzo_runner.extractor.openapi_extractor import merge_json_schemas

    # Test Boolean schemas
    assert merge_json_schemas(True, {"type": "string"}) is True
    assert merge_json_schemas(False, {"type": "string"}) is False
    assert merge_json_schemas({"type": "string"}, True) is True
    assert merge_json_schemas({"type": "string"}, False) is False
    assert merge_json_schemas(True, True) is True
    assert merge_json_schemas(False, False) is False
    assert merge_json_schemas(True, False) is True  # Target takes precedence

    # Test with allOf folding
    schema_with_boolean = {
        "allOf": [
            True,  # Boolean schema
            {"properties": {"field": {"type": "string"}}},
        ]
    }

    resolved = resolve_schema(schema_with_boolean, {})
    # Should return True since Boolean schemas take precedence
    assert resolved is True
=======
def _load_test_spec(relative_path: str):
    """Load a test specification from the test_data directory."""
    spec_path = Path(__file__).parent.parent / "test_data" / relative_path
    with open(spec_path) as f:
        return json.load(f)


def test_extract_media_type_schema_form_encoded():
    """Test _extract_media_type_schema with form-encoded content only."""
    spec = _load_test_spec("encoding_types/encoding_test_spec.json")
    chat_operation = spec["paths"]["/chat.postMessage"]["post"]
    body_content = chat_operation["requestBody"]["content"]

    result = _extract_media_type_schema(body_content)
    expected = {
        "type": "object",
        "properties": {
            "channel": {"type": "string", "description": "Channel to send message to"},
            "text": {"type": "string", "description": "Text of the message"},
        },
        "required": ["channel", "text"],
    }
    assert result == expected


def test_extract_media_type_schema_json():
    """Test _extract_media_type_schema with JSON content only."""
    spec = _load_test_spec("encoding_types/encoding_test_spec.json")
    users_operation = spec["paths"]["/users.create"]["post"]
    body_content = users_operation["requestBody"]["content"]

    result = _extract_media_type_schema(body_content)
    expected = {
        "type": "object",
        "properties": {
            "name": {"type": "string", "description": "User's name"},
            "email": {"type": "string", "format": "email", "description": "User's email"},
            "age": {"type": "integer", "description": "User's age"},
        },
        "required": ["name", "email"],
    }
    assert result == expected


def test_extract_media_type_schema_both_types():
    """Test _extract_media_type_schema with both JSON and form-encoded content."""
    spec = _load_test_spec("encoding_types/encoding_test_spec.json")
    messages_operation = spec["paths"]["/messages.send"]["post"]
    body_content = messages_operation["requestBody"]["content"]

    result = _extract_media_type_schema(body_content)
    # Should return JSON schema (first supported type found)
    expected = {
        "type": "object",
        "properties": {
            "message": {"type": "string", "description": "Message content"},
            "priority": {"type": "string", "enum": ["low", "normal", "high"]},
        },
        "required": ["message"],
    }
    assert result == expected


def test_extract_media_type_schema_json_with_parameter():
    """Test _extract_media_type_schema with JSON content that has extra parameters."""
    spec = _load_test_spec("encoding_types/encoding_test_spec.json")
    data_operation = spec["paths"]["/data.upload"]["post"]
    body_content = data_operation["requestBody"]["content"]

    result = _extract_media_type_schema(body_content)
    expected = {
        "type": "object",
        "properties": {
            "data": {"type": "string", "description": "Data to upload"},
            "format": {"type": "string", "enum": ["csv", "json", "xml"]},
        },
        "required": ["data"],
    }
    assert result == expected


def test_extract_media_type_schema_unsupported():
    """Test _extract_media_type_schema with unsupported content types."""
    # Test content with no supported types
    unsupported_content = {"text/plain": {"schema": {"type": "string"}}}
    result = _extract_media_type_schema(unsupported_content)
    assert result is None

    # Test empty content
    result = _extract_media_type_schema({})
    assert result is None
>>>>>>> bc9f0806
<|MERGE_RESOLUTION|>--- conflicted
+++ resolved
@@ -626,7 +626,6 @@
     )
 
 
-<<<<<<< HEAD
 def test_resolve_schema_refs_allof_merging():
     """Tests that _resolve_schema_refs properly merges allOf schemas."""
     spec = {
@@ -978,7 +977,8 @@
     resolved = resolve_schema(schema_with_boolean, {})
     # Should return True since Boolean schemas take precedence
     assert resolved is True
-=======
+
+
 def _load_test_spec(relative_path: str):
     """Load a test specification from the test_data directory."""
     spec_path = Path(__file__).parent.parent / "test_data" / relative_path
@@ -1069,5 +1069,4 @@
 
     # Test empty content
     result = _extract_media_type_schema({})
-    assert result is None
->>>>>>> bc9f0806
+    assert result is None