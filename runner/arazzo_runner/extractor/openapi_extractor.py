#!/usr/bin/env python3
"""
OpenAPI Parameter and Response Extractor for Arazzo Runner

This module provides functionality to extract input parameters and output schemas
from an OpenAPI specification for a given API operation.
"""

import copy
import logging
import re
from typing import Any

import jsonpointer

from arazzo_runner.auth.models import SecurityOption
from arazzo_runner.executor.operation_finder import OperationFinder

# Configure logging (using the same logger as operation_finder for consistency)
logger = logging.getLogger("arazzo_runner.extractor")


def _format_security_options_to_dict_list(
    security_options_list: list[SecurityOption],
    operation_info: dict[str, Any],  # For logging context
) -> list[dict[str, list[str]]]:
    """
    Converts a list of SecurityOption objects into a list of dictionaries
    representing OpenAPI security requirements.

    Args:
        security_options_list: The list of SecurityOption objects.
        operation_info: The operation details dictionary for logging context.

    Returns:
        A list of dictionaries, where each dictionary represents an OR security option,
        and its key-value pairs represent ANDed security schemes.
    """
    formatted_requirements = []
    if not security_options_list:
        return formatted_requirements

    for sec_opt in security_options_list:
        current_option_dict = {}
        if sec_opt.requirements:  # Check if the list is not None and not empty
            for sec_req in sec_opt.requirements:
                try:
                    current_option_dict[sec_req.scheme_name] = sec_req.scopes
                except AttributeError as e:
                    op_path = operation_info.get("path", "unknown_path")
                    op_method = operation_info.get("http_method", "unknown_method").upper()
                    logger.warning(
                        f"Missing attributes on SecurityRequirement object for operation {op_method} {op_path}. Error: {e}"
                    )

        # Handle OpenAPI's concept of an empty security requirement object {},
        # (optional authentication), represented by an empty list of requirements.
        if sec_opt.requirements == []:  # Explicitly check for an empty list
            formatted_requirements.append({})
        elif current_option_dict:  # Add if populated from non-empty requirements
            formatted_requirements.append(current_option_dict)

    return formatted_requirements


def _schema_brief(schema: Any) -> str:
    """Return a short, non-recursive description of a schema to keep logs lightweight."""
    try:
        if isinstance(schema, dict):
            if "$ref" in schema and len(schema) == 1:
                return f"$ref({schema['$ref']})"
            t = schema.get("type")
            keys = list(schema.keys())
            return f"dict(type={t}, keys={keys[:6]}{'...' if len(keys)>6 else ''})"
        if isinstance(schema, list):
            return f"list(len={len(schema)})"
        return f"{type(schema).__name__}"
    except Exception:
        return "<unprintable schema>"


def _resolve_ref(spec: dict[str, Any], ref: str) -> dict[str, Any]:
    """
    Resolve a single JSON Pointer ``$ref`` to its target object.

    Scope and behavior:
    - Low-level dereference for any OpenAPI object (Parameter, Response, Schema, etc.).
    - Resolves only the given pointer; it does NOT recursively walk nested structures.
    - Does NOT perform sibling-merge semantics. Sibling merge is schema-specific and
      intentionally omitted here to avoid corrupting non-schema objects.
    - Cycle-safe: if a direct/indirect cycle is detected along the current path, returns
      a placeholder ``{"$ref": ref}`` to break recursion.
    - Uses a small per-call memoization cache to avoid redundant pointer resolution.
    """
    logger.debug(f"Attempting to resolve ref: {ref}")

    # Use function attributes for per-call caches without changing the signature.
    # These are reset on each top-level invocation.
    def _resolve_with_state(
        spec: dict[str, Any], ref: str, stack: set[str], cache: dict[str, dict[str, Any]]
    ) -> dict[str, Any]:
        # Ensure the ref starts with '#/' as expected for internal refs
        if not ref.startswith("#/"):
            raise ValueError(
                f"Invalid or unsupported $ref format: {ref}. Only internal refs starting with '#/' are supported."
            )

        # Return from cache when available
        if ref in cache:
            return copy.deepcopy(cache[ref])

        # Detect circular references along the current resolution path
        if ref in stack:
            logger.debug(
                f"Circular $ref detected while resolving {ref}. Returning non-expanded $ref to break the cycle."
            )
            # Do not expand further; return the $ref dict as a safe placeholder
            return {"$ref": ref}

        stack.add(ref)
        try:
            resolved_data = jsonpointer.resolve_pointer(spec, ref[1:])

            # If the resolved item is itself a $ref wrapper, resolve it with the same state
            if isinstance(resolved_data, dict) and "$ref" in resolved_data:
                inner_ref = resolved_data["$ref"]
                result = _resolve_with_state(spec, inner_ref, stack, cache)
            else:
                if not isinstance(resolved_data, dict):
                    logger.warning(
                        f"Resolved $ref '{ref}' is not a dictionary, returning empty dict."
                    )
                    result = {}
                else:
                    result = copy.deepcopy(resolved_data)

            # Memoize before returning
            cache[ref] = result
            return copy.deepcopy(result)
        except jsonpointer.JsonPointerException as e:
            logger.error(f"Could not resolve reference '{ref}': {e}")
            raise
        except Exception as e:
            logger.error(f"An unexpected error occurred during $ref resolution for {ref}: {e}")
            raise
        finally:
            # Ensure current ref is popped even on exceptions
            stack.discard(ref)

    try:
        return _resolve_with_state(spec, ref, stack=set(), cache={})
    except ValueError as e:
        logger.error(f"Invalid or unsupported $ref format: {e}")
        raise


def merge_json_schemas(
    target: dict[str, Any], source: dict[str, Any], config: dict[str, Any] | None = None
) -> dict[str, Any]:
    """
    Merge two JSON Schema objects following JSON Schema Draft 4/5 and 2020-12 specifications.

    This function handles the merging of two schema objects, including:
    - Boolean JSON Schemas (true/false)
    - Properties merging with recursive handling
    - Required fields consolidation
    - Type keyword merging
    - Enum merging
    - Items, contains, contentSchema merging
    - Other schema keywords

    Args:
        target: The target schema object to merge into
        source: The source schema object to merge from
        config: Optional configuration for merging behavior

    Returns:
        The merged schema object
    """
    if config is None:
        config = {}

    # Handle Boolean JSON Schemas
    # If either is a boolean, return the target (which takes precedence)
    if target is True or target is False:
        return target
    if source is True or source is False:
        return source

    # Handle non-object types
    if not isinstance(target, dict):
        return source
    if not isinstance(source, dict):
        return target

    # Start with source, then overlay target (target takes precedence)
    merged = {**source, **target}

    # Merge type keyword
    if "type" in source and "type" in target:
        source_type = source["type"]
        target_type = target["type"]

        if isinstance(source_type, str | list) and isinstance(target_type, str | list):
            # Convert to lists for easier handling
            source_types = source_type if isinstance(source_type, list) else [source_type]
            target_types = target_type if isinstance(target_type, list) else [target_type]

            # Combine and deduplicate
            combined_types = list(set(source_types + target_types))
            merged["type"] = combined_types[0] if len(combined_types) == 1 else combined_types

    # Merge required keyword
    if "required" in source and "required" in target:
        source_required = source["required"] if isinstance(source["required"], list) else []
        target_required = target["required"] if isinstance(target["required"], list) else []
        merged["required"] = list(set(source_required + target_required))

    # Merge properties keyword
    if "properties" in source and "properties" in target:
        source_props = source["properties"] if isinstance(source["properties"], dict) else {}
        target_props = target["properties"] if isinstance(target["properties"], dict) else {}

        all_property_names = set(source_props.keys()) | set(target_props.keys())
        merged["properties"] = {}

        for prop_name in all_property_names:
            source_prop = source_props.get(prop_name, {})
            target_prop = target_props.get(prop_name, {})

            # Merge properties recursively
            merged["properties"][prop_name] = merge_json_schemas(target_prop, source_prop, config)

    # Merge items keyword
    if "items" in source and "items" in target:
        source_items = source["items"]
        target_items = target["items"]

        if isinstance(source_items, dict) and isinstance(target_items, dict):
            merged["items"] = merge_json_schemas(target_items, source_items, config)
        else:
            # If one is not a dict, use the target (which takes precedence)
            merged["items"] = target_items

    # Merge contains keyword
    if "contains" in source and "contains" in target:
        source_contains = source["contains"]
        target_contains = target["contains"]

        if isinstance(source_contains, dict) and isinstance(target_contains, dict):
            merged["contains"] = merge_json_schemas(target_contains, source_contains, config)
        else:
            merged["contains"] = target_contains

    # Merge contentSchema keyword
    if "contentSchema" in source and "contentSchema" in target:
        source_content = source["contentSchema"]
        target_content = target["contentSchema"]

        if isinstance(source_content, dict) and isinstance(target_content, dict):
            merged["contentSchema"] = merge_json_schemas(target_content, source_content, config)
        else:
            merged["contentSchema"] = target_content

    # Merge enum keyword
    if "enum" in source and "enum" in target:
        source_enum = source["enum"] if isinstance(source["enum"], list) else []
        target_enum = target["enum"] if isinstance(target["enum"], list) else []
        merged["enum"] = list(set(source_enum + target_enum))

    return merged


def fold_all_of(schema: Any) -> Any:
    """
    Recursively fold allOf arrays into single schema objects by merging all allOf items.

    This function takes a schema that may contain allOf arrays and folds them
    into single schemas without allOf keywords, using merge_json_schemas.
    It processes the schema recursively to handle nested allOf arrays.

    Args:
        schema: The schema object that may contain allOf arrays

    Returns:
        The schema with allOf arrays folded into single objects
    """
    if isinstance(schema, dict):
        # First, recursively process all values in the schema
        processed_schema = {k: fold_all_of(v) for k, v in schema.items()}

        # If no allOf, return the processed schema
        if "allOf" not in processed_schema:
            return processed_schema

        all_of_items = processed_schema["allOf"]
        if not isinstance(all_of_items, list) or not all_of_items:
            return processed_schema

        # Start with an empty schema
        merged_schema = {}

        # Merge all allOf items
        for item in all_of_items:
            if isinstance(item, dict):
                merged_schema = merge_json_schemas(merged_schema, item)
            elif item is True or item is False:
                # Handle Boolean JSON Schemas
                merged_schema = merge_json_schemas(merged_schema, item)

        # Remove the allOf keyword and merge with any other properties in the original schema
        schema_without_allof = {k: v for k, v in processed_schema.items() if k != "allOf"}
        result = merge_json_schemas(merged_schema, schema_without_allof)

        return result
    elif isinstance(schema, list):
        # Process each item in the list
        return [fold_all_of(item) for item in schema]
    else:
        # Return primitive types as-is
        return schema


def _resolve_schema_refs(
    schema_part: Any,
    full_spec: dict[str, Any],
    visited_refs: set[str] | None = None,
    cache: dict[str, Any] | None = None,
) -> Any:
    """
    Resolve schema references without sibling merging.

    This function only handles reference resolution and cycle elimination,
    without merging sibling properties. This allows for clean separation of
    concerns where sibling merging can be handled in a separate pass.

    Args:
        schema_part: The schema fragment to resolve
        full_spec: The full OpenAPI specification
        visited_refs: Set of visited references for cycle detection
        cache: Memoization cache for resolved references

    Returns:
        The schema with references resolved but siblings not merged
    """
    stack = visited_refs if visited_refs is not None else set()
    memo = cache if cache is not None else {}

    # Primitives pass through
    if not isinstance(schema_part, dict | list):
        return schema_part

    if isinstance(schema_part, dict):
        if "$ref" in schema_part:
            ref = schema_part["$ref"]
            if ref in memo:
                result = memo[ref]
            else:
                if ref in stack:
                    logger.debug(
                        f"Circular reference detected for '{ref}'. Returning $ref placeholder."
                    )
                    return {"$ref": ref}
                stack.add(ref)
                try:
                    target = jsonpointer.resolve_pointer(full_spec, ref[1:])
                    if not isinstance(target, dict | list):
                        logger.warning(
                            f"Resolved $ref '{ref}' is not a dict/list. Returning empty dict."
                        )
                        result = {}
                    else:
                        # Provisional entry breaks indirect cycles
                        memo[ref] = {"$ref": ref}
                        result = _resolve_schema_refs(target, full_spec, stack, memo)
                        memo[ref] = result
                except (jsonpointer.JsonPointerException, ValueError, KeyError) as e:
                    logger.warning(f"Could not resolve nested $ref '{ref}': {e}")
                    result = {"$ref": ref}
                finally:
                    stack.discard(ref)

            # Return the resolved result without merging siblings
            return result

        # Regular dict: resolve entries
        return {k: _resolve_schema_refs(v, full_spec, stack, memo) for k, v in schema_part.items()}

    # List: resolve items
    return [_resolve_schema_refs(item, full_spec, stack, memo) for item in schema_part]


<<<<<<< HEAD
def merge_siblings(schema: Any, original_schema: Any) -> Any:
    """
    Merge sibling properties with resolved $ref schemas.

    This function handles the case where a schema object contains both a $ref
    and additional properties at the same level. The referenced schema takes
    precedence, and sibling properties only fill in missing keys.

    Args:
        schema: The schema with resolved references
        original_schema: The original schema before reference resolution

    Returns:
        The schema with sibling properties merged
    """
    if isinstance(schema, dict) and isinstance(original_schema, dict):
        # Check if the original had a $ref with siblings
        if "$ref" in original_schema and len(original_schema) > 1:
            # This was a $ref with siblings - merge them
            siblings = {k: v for k, v in original_schema.items() if k != "$ref"}

            # Recursively process sibling values
            processed_siblings = {k: merge_siblings(v, v) for k, v in siblings.items()}

            # Start from siblings, then overlay the resolved $ref result so $ref wins on conflicts
            merged: dict[str, Any] = dict(processed_siblings)
            for k, v in schema.items():
                merged[k] = v
            return merged
        else:
            # No $ref with siblings, just process recursively
            # But if the original was just a $ref, return the resolved schema as-is
            if "$ref" in original_schema and len(original_schema) == 1:
                return schema
            else:
                return {k: merge_siblings(schema.get(k, v), v) for k, v in original_schema.items()}
    elif isinstance(schema, list) and isinstance(original_schema, list):
        # Process each item in the list
        return [
            merge_siblings(schema[i] if i < len(schema) else item, item)
            for i, item in enumerate(original_schema)
        ]
    else:
        # Return the resolved schema as-is
        return schema


def resolve_schema(
    schema_part: Any,
    full_spec: dict[str, Any],
    visited_refs: set[str] | None = None,
    cache: dict[str, Any] | None = None,
) -> Any:
    """
    Three-pass schema resolution with complete separation of concerns:
    1. Reference resolution with cycle elimination (without sibling merging)
    2. Sibling merging (merge $ref with sibling properties)
    3. allOf folding using merge_json_schemas

    This function implements the cleanest separation of concerns approach
    where each pass handles a single responsibility. It replaces the original
    mixed-approach implementation with a clean three-pass architecture.

    Args:
        schema_part: The schema fragment to resolve
        full_spec: The full OpenAPI specification
        visited_refs: Set of visited references for cycle detection
        cache: Memoization cache for resolved references

    Returns:
        The fully resolved schema with all transformations applied
    """
    # Pass 1: Reference resolution with cycle elimination (without sibling merging)
    resolved_schema = _resolve_schema_refs(schema_part, full_spec, visited_refs, cache)

    # Pass 2: Sibling merging
    merged_schema = merge_siblings(resolved_schema, schema_part)

    # Pass 3: allOf folding
    return fold_all_of(merged_schema)
=======
def _extract_media_type_schema(body_content: dict[str, Any] | None) -> dict[str, Any] | None:
    """
    Extract schema from request/response body content, prioritizing JSON over form-encoded.

    This function looks for supported media types in the body_content dictionary:
    1. First tries to find any media type that starts with "application/json"
    2. If no JSON content type found, looks for "application/x-www-form-urlencoded"
    3. Returns the schema from the first matching media type, or None if none found

    This handles media types with parameters like "application/json;q=0.7" by matching
    the prefix rather than requiring exact key matches.

    Args:
        body_content: Dictionary mapping media types to their schemas

    Returns:
        The schema object from the first supported media type, or None if none found
    """
    if not isinstance(body_content, dict):
        logger.debug("Body schema must be a dictionary.")
        return None

    if len(body_content.keys()) == 0:
        logger.debug("No media type definitions found in the body schema.")
        return None

    for prefix in ("application/json", "application/x-www-form-urlencoded"):
        for media_type, value in body_content.items():
            if media_type.startswith(prefix):
                logger.debug(f"Found {prefix} media type in the body schema.")
                return value.get("schema")

    logger.debug("No supported media type found in the body schema.")
    return None
>>>>>>> bc9f0806


def extract_operation_io(
    spec: dict[str, Any],
    http_path: str,
    http_method: str,
    input_max_depth: int | None = None,
    output_max_depth: int | None = None,
) -> dict[str, dict[str, Any]]:
    """
    Finds the specified operation within the spec and extracts input parameters
    structured as an OpenAPI object schema and the full schema for the success
    (200 or 201) response.

    Args:
        spec: The full OpenAPI specification dictionary.
        http_path: The HTTP path of the target operation (e.g., '/users/{id}').
        http_method: The HTTP method of the target operation (e.g., 'get', 'post').
        input_max_depth: If set, limits the depth of the input structure.
        output_max_depth: If set, limits the depth of the output structure.

    Returns:
        A dictionary containing 'inputs', 'outputs', and 'security_requirements'.
        Returns the full, unsimplified dict structure if both max depth arguments are None.
        'inputs' is structured like an OpenAPI schema object:
            {'type': 'object', 'properties': {param_name: {param_schema_or_simple_type}, ...}}
            Non-body params map to {'type': openapi_type_string}.
            The JSON request body schema is included under the 'body' key if present.
        'outputs' contains the full resolved schema for the 200 JSON response.
        'security_requirements' contains the security requirements for the operation.

        Example:
        {
            "inputs": {
                "type": "object",
                "properties": {
                    "userId": {"type": "integer"},   # Non-body param
                    "limit": {"type": "integer"},
                    "body": {                     # Full resolved schema for JSON request body
                        "type": "object",
                        "properties": {
                            "items": {"type": "array", "items": {"type": "string"}},
                            "customer_notes": {"type": "string"}
                        },
                        "required": ["items"]
                    }
                }
            },
            "outputs": { # Full resolved schema for 200 JSON response
                 "type": "object",
                 "properties": {
                      "id": {"type": "string", "format": "uuid"},
                      "status": {"type": "string", "enum": ["pending", "shipped"]}
                 }
            },
            "security_requirements": [
                # List of SecurityOption objects
            ]
        }
    """
    # Find the operation first using OperationFinder
    # Wrap the spec for OperationFinder
    source_name = spec.get("info", {}).get("title", "default_spec")
    source_descriptions = {source_name: spec}
    finder = OperationFinder(source_descriptions)
    operation_info = finder.find_by_http_path_and_method(http_path, http_method.lower())

    if not operation_info:
        logger.warning(f"Operation {http_method.upper()} {http_path} not found in the spec.")
        # Return early if operation not found
        return {"inputs": {}, "outputs": {}, "security_requirements": []}

    # Initialize with new structure for inputs
    extracted_details: dict[str, Any] = {
        "inputs": {"type": "object", "properties": {}, "required": []},
        "outputs": {},
        "security_requirements": [],
    }
    operation = operation_info.get("operation")
    if not operation or not isinstance(operation, dict):
        logger.warning("Operation object missing or invalid in operation_info.")
        return extracted_details

    # Extract security requirements using OperationFinder
    security_options_list: list[SecurityOption] = finder.extract_security_requirements(
        operation_info
    )

    extracted_details["security_requirements"] = _format_security_options_to_dict_list(
        security_options_list, operation_info
    )

    all_parameters = []
    seen_params = set()

    # Check for path-level parameters first
    path_item_ref = f"#/paths/{operation_info.get('path', '').lstrip('/')}"
    try:
        escaped_path = (
            operation_info.get("path", "").lstrip("/").replace("~", "~0").replace("/", "~1")
        )
        path_item_ref = f"#/paths/{escaped_path}"
        path_item = jsonpointer.resolve_pointer(spec, path_item_ref[1:])
        if path_item and isinstance(path_item, dict) and "parameters" in path_item:
            for param in path_item["parameters"]:
                try:
                    resolved_param = param
                    if "$ref" in param:
                        resolved_param = _resolve_ref(spec, param["$ref"])
                    param_key = (resolved_param.get("name"), resolved_param.get("in"))
                    if param_key not in seen_params:
                        all_parameters.append(resolved_param)
                        seen_params.add(param_key)
                except (jsonpointer.JsonPointerException, ValueError, KeyError) as e:
                    logger.warning(
                        f"Skipping path-level parameter due to resolution/format error: {e}"
                    )
    except jsonpointer.JsonPointerException:
        logger.debug(f"Could not find or resolve path item: {path_item_ref}")

    # Add/override with operation-level parameters
    if "parameters" in operation:
        for param in operation["parameters"]:
            try:
                resolved_param = param
                if "$ref" in param:
                    resolved_param = _resolve_ref(spec, param["$ref"])
                param_key = (resolved_param.get("name"), resolved_param.get("in"))
                existing_index = next(
                    (
                        i
                        for i, p in enumerate(all_parameters)
                        if (p.get("name"), p.get("in")) == param_key
                    ),
                    None,
                )
                if existing_index is not None:
                    all_parameters[existing_index] = resolved_param
                elif param_key not in seen_params:
                    all_parameters.append(resolved_param)
                    seen_params.add(param_key)
            except (jsonpointer.JsonPointerException, ValueError, KeyError) as e:
                logger.warning(
                    f"Skipping operation-level parameter due to resolution/format error: {e}"
                )

    # --- Ensure all URL path parameters are present and required ---
    # Find all {param} in the http_path
    url_param_names = re.findall(r"{([^}/]+)}", http_path)
    for url_param in url_param_names:
        param_key = (url_param, "path")
        if param_key not in seen_params:
            all_parameters.append(
                {"name": url_param, "in": "path", "required": True, "schema": {"type": "string"}}
            )
            seen_params.add(param_key)
    # --- End ensure URL params ---

    # Process collected parameters into simplified inputs
    for param in all_parameters:
        param_name = param.get("name")
        param_in = param.get("in")
        param_schema = param.get("schema")
        if param_name and param_in != "body":  # Body handled separately
            if not param_schema:
                logger.warning(
                    f"Parameter '{param_name}' in '{param_in}' is missing schema, mapping type to 'any'"
                )
            else:
                # Resolve schema ref if present
                if isinstance(param_schema, dict) and "$ref" in param_schema:
                    # Defer full resolution to resolve_schema to properly handle cycles, siblings, and allOf
                    try:
                        param_schema = resolve_schema(param_schema, spec)
                    except Exception as ref_e:
                        logger.warning(
                            f"Could not resolve schema $ref for parameter '{param_name}': {ref_e}"
                        )
                        param_schema = {}  # Fallback to empty schema
            openapi_type = "string"  # Default OpenAPI type
            if isinstance(param_schema, dict):
                oapi_type_from_schema = param_schema.get("type")
                # Map to basic OpenAPI types
                if oapi_type_from_schema in [
                    "string",
                    "integer",
                    "number",
                    "boolean",
                    "array",
                    "object",
                ]:
                    openapi_type = oapi_type_from_schema
                # TODO: More nuanced mapping (e.g., number format to float/double?)?

            # Add to properties as { 'type': 'openapi_type_string' }
            # Required status will be tracked in the top-level 'required' list
            is_required = param.get("required", False)  # Default to false if not present
            param_input = {"type": openapi_type, "schema": param_schema or {}}
            # Add description if it exists
            param_description = param.get("description")
            if param_description:
                param_input["description"] = param_description
            extracted_details["inputs"]["properties"][param_name] = param_input
            if is_required:
                # Add to top-level required list if not already present
                if param_name not in extracted_details["inputs"]["required"]:
                    extracted_details["inputs"]["required"].append(param_name)

    # Process Request Body for inputs
    if "requestBody" in operation:
        try:
            request_body = operation["requestBody"]
            if "$ref" in request_body:
                # Resolve requestBody schema using three-pass resolver with cycles, siblings, and allOf.
                try:
                    request_body = resolve_schema(request_body, spec)
                except Exception as e:
                    # Continue with execution even if schema could not be fully resolved
                    logger.warning(f"Could not resolve requestBody: {e}")

            # Check for application/json or application/x-www-form-urlencoded content in the request body
            body_content = request_body.get("content", {})

            body_schema = _extract_media_type_schema(body_content)

            if body_schema:
                # Let the recursive resolver handle any $ref and cycles

                # Recursively resolve nested refs within the body schema with three-pass resolution
                fully_resolved_body_schema = resolve_schema(body_schema, spec)

                # --- Flatten body properties into inputs ---
                if (
                    isinstance(fully_resolved_body_schema, dict)
                    and fully_resolved_body_schema.get("type") == "object"
                ):
                    body_properties = fully_resolved_body_schema.get("properties", {})
                    for prop_name, prop_schema in body_properties.items():
                        if prop_name in extracted_details["inputs"]["properties"]:
                            # Handle potential name collisions (e.g., param 'id' and body field 'id')
                            # Current approach: Body property overwrites if name collides. Log warning.
                            logger.warning(
                                f"Body property '{prop_name}' overwrites existing parameter with the same name."
                            )
                        extracted_details["inputs"]["properties"][prop_name] = prop_schema

                    # Add required body properties to the main 'required' list
                    body_required = fully_resolved_body_schema.get("required", [])
                    for req_prop_name in body_required:
                        if req_prop_name not in extracted_details["inputs"]["required"]:
                            extracted_details["inputs"]["required"].append(req_prop_name)
                else:
                    # If body is not an object (e.g., array, primitive) or has no properties, don't flatten.
                    # Log a warning as we are not adding it under 'body' key either per the requirement.
                    logger.warning(
                        f"Request body for {http_method.upper()} {http_path} is not an object with properties. Skipping flattening."
                    )
                # --- End flatten ---

                # Removed code that added the schema under 'body'
                # Removed code that checked 'required' on the nested 'body' object

        except (jsonpointer.JsonPointerException, ValueError, KeyError) as e:
            logger.warning(f"Skipping request body processing due to error: {e}")

    # Process 200 or 201 Response for outputs
    if "responses" in operation:
        responses = operation.get("responses", {})
        # Prioritize 200, fallback to 201 for success output schema
        success_response = responses.get("200") or responses.get("201")
        if success_response:
            try:
                resolved_response = success_response
                if isinstance(success_response, dict) and "$ref" in success_response:
                    # Resolve response object safely with three-pass schema resolver
                    resolved_response = resolve_schema(success_response, spec)

                # Check for application/json or application/x-www-form-urlencoded content in the resolved successful response
                response_content = resolved_response.get("content", {})

                response_schema = _extract_media_type_schema(response_content)

                if response_schema:
                    # Recursively resolve nested refs within the response schema
                    logger.debug(
                        f"Output schema BEFORE recursive resolve: {_schema_brief(response_schema)}"
                    )
                    fully_resolved_output_schema = resolve_schema(response_schema, spec)
                    logger.debug(
                        f"Output schema AFTER recursive resolve: {_schema_brief(fully_resolved_output_schema)}"
                    )
                    extracted_details["outputs"] = fully_resolved_output_schema

            except (jsonpointer.JsonPointerException, ValueError, KeyError) as e:
                logger.warning(f"Skipping success response processing due to error: {e}")
        else:
            logger.debug("No '200' or '201' response found for this operation.")

    # --- Limit output depth (conditionally) ---
    if input_max_depth is not None:
        if isinstance(extracted_details.get("inputs"), dict | list):
            extracted_details["inputs"] = _limit_dict_depth(
                extracted_details["inputs"], input_max_depth
            )
    if output_max_depth is not None:
        if isinstance(extracted_details.get("outputs"), dict | list):
            extracted_details["outputs"] = _limit_dict_depth(
                extracted_details["outputs"], output_max_depth
            )

    # If both max depths are None, return the full, unsimplified details
    return extracted_details


def _limit_dict_depth(
    data: dict | list | Any, max_depth: int, current_depth: int = 0
) -> dict | list | Any:
    """Recursively limits the depth of a dictionary or list structure."""

    if isinstance(data, dict):
        if current_depth >= max_depth:
            return data.get("type", "object")  # Limit hit for dict
        else:
            # Recurse into dict
            limited_dict = {}
            for key, value in data.items():
                # Special case to preserve enum lists
                if key == "enum" and isinstance(value, list):
                    limited_dict[key] = value
                else:
                    limited_dict[key] = _limit_dict_depth(value, max_depth, current_depth + 1)
            return limited_dict
    elif isinstance(data, list):
        if current_depth >= max_depth:
            return "array"  # Limit hit for list
        else:
            # Recurse into list
            limited_list = []
            for item in data:
                limited_list.append(_limit_dict_depth(item, max_depth, current_depth + 1))
            return limited_list
    else:
        # It's a primitive, return the value itself regardless of depth
        return data<|MERGE_RESOLUTION|>--- conflicted
+++ resolved
@@ -390,7 +390,6 @@
     return [_resolve_schema_refs(item, full_spec, stack, memo) for item in schema_part]
 
 
-<<<<<<< HEAD
 def merge_siblings(schema: Any, original_schema: Any) -> Any:
     """
     Merge sibling properties with resolved $ref schemas.
@@ -471,7 +470,8 @@
 
     # Pass 3: allOf folding
     return fold_all_of(merged_schema)
-=======
+
+
 def _extract_media_type_schema(body_content: dict[str, Any] | None) -> dict[str, Any] | None:
     """
     Extract schema from request/response body content, prioritizing JSON over form-encoded.
@@ -506,7 +506,6 @@
 
     logger.debug("No supported media type found in the body schema.")
     return None
->>>>>>> bc9f0806
 
 
 def extract_operation_io(
